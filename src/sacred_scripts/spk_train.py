import os
from sacred import Experiment
import numpy as np
from schnetpack.sacred.dataset_ingredients import (
    dataset_ingredient,
    get_dataset,
    get_property_map,
)
from schnetpack.sacred.model_ingredients import model_ingredient, build_model
from schnetpack.sacred.trainer_ingredients import train_ingredient, setup_trainer
from schnetpack.sacred.dataloader_ingredient import (
    dataloader_ing,
    build_dataloaders,
    stats,
)
from schnetpack.sacred.folder_ingredient import create_dirs, save_config, folder_ing


ex = Experiment(
    "experiment",
    ingredients=[
        model_ingredient,
        train_ingredient,
        dataloader_ing,
        dataset_ingredient,
        folder_ing,
    ],
)


@ex.config
def cfg():
    r"""
    configuration for training script
    """
<<<<<<< HEAD
    additional_outputs = []             # additional model outputs
    device = 'cpu'                 # device that is used for training <cpu/cuda>
    model_dir = 'training'              # directory for training outputs
    properties = ['energy']   # model properties
=======
    additional_outputs = []  # additional model outputs
    device = "cpu"  # device that is used for training <cpu/cuda>
    model_dir = "training"  # directory for training outputs
    properties = ["energy", "forces"]  # model properties
>>>>>>> 09a5e35a


@ex.command
def train(_log, _config, model_dir, properties, additional_outputs, device):
    """
    Build a trainer from the configuration and start the training.

    Args:
        _config (dict): configuration dictionary
        model_dir (str): path to the training directory
        properties (list): list of model properties
        additional_outputs (list): list of additional model properties that are
            not back-propagated
        device (str): choose device for calculations (CPU/GPU)

    """
    create_dirs(_log=_log, output_dir=model_dir)
    save_config(_config=_config, output_dir=model_dir)
    property_map = get_property_map(properties)

    _log.info("Load data")
    dataset = get_dataset(dataset_properties=property_map.values())
    train_loader, val_loader, test_loader, atomrefs = build_dataloaders(
        property_map=property_map, dataset=dataset
    )
    np.savez(
        os.path.join(model_dir, "splits.npz"),
        train=train_loader.dataset.subset,
        val=val_loader.dataset.subset,
        test=test_loader.dataset.subset,
        atomrefs=atomrefs,
    )
    mean, stddev = stats(train_loader, atomrefs, property_map)

    _log.info("Build model")
    model_properties = [p for p, tgt in property_map.items() if tgt is not None]
    model = build_model(
        mean=mean,
        stddev=stddev,
        atomrefs=atomrefs,
        model_properties=model_properties,
        additional_outputs=additional_outputs,
    ).to(device)
    _log.info("Setup training")
    trainer = setup_trainer(
        model=model,
        train_dir=model_dir,
        train_loader=train_loader,
        val_loader=val_loader,
        property_map=property_map,
    )
    _log.info("Training")
    trainer.train(device)


@ex.automain
def main():
    train()<|MERGE_RESOLUTION|>--- conflicted
+++ resolved
@@ -33,17 +33,10 @@
     r"""
     configuration for training script
     """
-<<<<<<< HEAD
-    additional_outputs = []             # additional model outputs
-    device = 'cpu'                 # device that is used for training <cpu/cuda>
-    model_dir = 'training'              # directory for training outputs
-    properties = ['energy']   # model properties
-=======
     additional_outputs = []  # additional model outputs
     device = "cpu"  # device that is used for training <cpu/cuda>
     model_dir = "training"  # directory for training outputs
-    properties = ["energy", "forces"]  # model properties
->>>>>>> 09a5e35a
+    properties = ["energy"]  # model properties
 
 
 @ex.command
